--- conflicted
+++ resolved
@@ -250,7 +250,6 @@
                 instrument, ask_prices, bid_prices, ask_volumes, bid_volumes)
             self.trade_update_number[instrument] = sequence_number
 
-<<<<<<< HEAD
         print("Average price is: ", self.order_book.get_average_price())
         if self.macd_flag:
             if self.macd[-1] < 0:
@@ -291,13 +290,7 @@
         print()
 
     def send_buy_order(self, price: int, lot_size: int, order_type: Lifespan):
-        #Orders for both buy and sell cannot exceed 50 in a 1 second rolling period TIMELIMIT BUG doesn't like it in some scenarios need to fix
-=======
-
-
-    def send_buy_order(self, price: int, lot_size: int, order_type: Lifespan):
         # Orders for both buy and sell cannot exceed 50 in a 1 second rolling period
->>>>>>> 2b83c845
         time_limit = self.event_loop.time() - 1
 
         if self.last_time_called:
