# Copyright 2021 Optiver Asia Pacific Pty. Ltd.
#
# This file is part of Ready Trader One.
#
#     Ready Trader One is free software: you can redistribute it and/or
#     modify it under the terms of the GNU Affero General Public License
#     as published by the Free Software Foundation, either version 3 of
#     the License, or (at your option) any later version.
#
#     Ready Trader One is distributed in the hope that it will be useful,
#     but WITHOUT ANY WARRANTY; without even the implied warranty of
#     MERCHANTABILITY or FITNESS FOR A PARTICULAR PURPOSE.  See the
#     GNU Affero General Public License for more details.
#
#     You should have received a copy of the GNU Affero General Public
#     License along with Ready Trader One.  If not, see
#     <https://www.gnu.org/licenses/>.
import asyncio
import itertools
import math
import pandas as pd
import heapq

from struct import error
import numpy as np
from scipy.signal import find_peaks
from scipy.stats import linregress

from statistics import mean
from typing import List

from ready_trader_one import BaseAutoTrader, Instrument, Lifespan, Side


LOT_SIZE = 10
POSITION_LIMIT = 1000
VOLUME_LIMIT = 200
TICK_SIZE_IN_CENTS = 100
UPDATE_LIST_SIZE = 5


class AutoTrader(BaseAutoTrader):
    """Example Auto-trader.

    When it starts this auto-trader places ten-lot bid and ask orders at the
    current best-bid and best-ask prices respectively. Thereafter, if it has
    a long position (it has bought more lots than it has sold) it reduces its
    bid and ask prices. Conversely, if it has a short position (it has sold
    more lots than it has bought) then it increases its bid and ask prices.
    """

    def __init__(self, loop: asyncio.AbstractEventLoop, team_name: str, secret: str):
        """Initialise a new instance of the AutoTrader class."""
        super().__init__(loop, team_name, secret)
        self.order_ids = itertools.count(1)
        self.bids = {}
        self.asks = {}
        
        # List of orders structured as [order_id, price, trade_side, volume]
        self.active_orders = [] 

        # Range from support and resistance s
        self.bound_range = 0.001

        # Current positions
        self.position = [0,0]

        # Current volume for ETF
        self.volume = 0

        # Ask prices
        self.ask_price = [0, 0]

        # Bid prices
        self.bid_price = [0, 0]

        # Current sequence number to update on order_book_updates function
        self.order_update_number = [1, 1]

<<<<<<< HEAD
        # Current sequence number to update the on_trade_ticks functiondxs  
        self.trade_update_number = [1,1]
=======
        # Current sequence number to update the on_trade_ticks function
        self.trade_update_number = [1, 1]
>>>>>>> 6f3f35c0

        # List of bid/ask VWAPs for instruments, where list[i] is the bid/ask VWAP for instrument i
        self.vwaps = [[None, None], [None, None]]

        # List of market prices for instruments, where list[i] contains list of market prices for instrument i
        self.market_prices = [[], []]

        # Variables used for SMA BUY SELL strategy
        self.sma_20_prev = 0
        self.sma_100_prev = 0

        # orderbook for short and long position
        self.position_constitution = []
        heapq.heapify(self.position_constitution)

        # Most recent resistance line value
        self.resist = [0, 0]

        # Most recent support line value
        self.support = [0, 0]

        # Gradient of recent trend
        self.slope = [0, 0]

        # R2 Coefficient
        self.r2 = [0, 0]

    def on_error_message(self, client_order_id: int, error_message: bytes) -> None:
        """Called when the exchange detects an error.

        If the error pertains to a particular order, then the client_order_id
        will identify that order, otherwise the client_order_id will be zero.
        """
        self.logger.warning("error with order %d: %s",
                            client_order_id, error_message.decode())
        if client_order_id != 0:
            self.on_order_status_message(client_order_id, 0, 0, 0)
            removed = self.remove_order_id(client_order_id)
            if removed:
                self.volume -= removed[3]

    def on_order_book_update_message(self, instrument: int, sequence_number: int, ask_prices: List[int],
                                     ask_volumes: List[int], bid_prices: List[int], bid_volumes: List[int]) -> None:
        """Called periodically to report the status of an order book.

        The sequence number can be used to detect missed or out-of-order
        messages. The five best available ask (i.e. sell) and bid (i.e. buy)
        prices are reported along with the volume available at each of those
        price levels.
        """
       # Only recalculate average on new sequence number
        if sequence_number > self.order_update_number[instrument]:
            self.calculate_vwap(instrument, ask_prices,
                                ask_volumes, bid_prices, bid_volumes)
            self.calculate_resist(instrument)
            self.calculate_support(instrument)
            self.calculate_regression(instrument)

            if ask_prices[0] != 0:
                self.ask_price[instrument] = ask_prices[0] 
            if bid_prices[0] != 0:
                self.bid_price[instrument] = bid_prices[0]
            self.order_update_number[instrument] = sequence_number

<<<<<<< HEAD
            sma_20 = self.calculate_sma(50)
            sma_100 = self.calculate_sma(200)
            #print("SMA20",sma_20)
            #print(sequence_number)
            #print("SMA100",sma_100)
            #print(ask_prices,bid_prices)
            if self.sma_20_prev < sma_20 and sma_20 >= sma_100:
                #BUY
                if self.position < 800:
                    self.cancel_all_orders(Side.SELL)
                    #self.cancel_all_orders(Side.BUY)
                    if len(self.bids) < 3:
                        self.insert_order_buy(bid_prices[0],5)


                #print("BUY")
                
            if self.sma_20_prev > sma_20 and sma_20 <= sma_100:
                #SELL
                if self.position > -800:
                    self.cancel_all_orders(Side.BUY)
                    #self.cancel_all_orders(Side.SELL)
                    if len(self.asks) < 3:
                        self.insert_order_sell(ask_prices[0],5)

                #print("SELL")

            self.sma_20_prev = sma_20
            self.sma_100_prev = sma_100
        
        self.calculate_resist(instrument)
        self.calculate_support(instrument)
        self.calculate_regression(instrument)
=======
>>>>>>> 6f3f35c0

        

    def on_order_filled_message(self, client_order_id: int, price: int, volume: int) -> None:
        """Called when when of your orders is filled, partially or fully.

        The price is the price at which the order was (partially) filled,
        which may be better than the order's limit price. The volume is
        the number of lots filled at that price.
        """
        if client_order_id in self.bids:
<<<<<<< HEAD
            self.position += volume
            self.bid_price = price
            

        elif client_order_id in self.asks:
            self.position -= volume
            self.ask_price = price
=======
            self.volume -= volume
            self.position[self.bids.get(client_order_id)] += volume
        
        if client_order_id in self.asks:
            self.volume -= volume
            self.position[self.asks.get(client_order_id)] -= volume
>>>>>>> 6f3f35c0

    def on_order_status_message(self, client_order_id: int, fill_volume: int, remaining_volume: int,
                                fees: int) -> None:
        """Called when the status of one of your orders changes.

        The fill_volume is the number of lots already traded, remaining_volume
        is the number of lots yet to be traded and fees is the total fees for
        this order. Remember that you pay fees for being a market taker, but
        you receive fees for being a market maker, so fees can be negative.

        If an order is cancelled its remaining volume will be zero.
        """
        if remaining_volume == 0:
<<<<<<< HEAD

            # It could be either a bid or an ask
            self.bids.discard(client_order_id)
            self.asks.discard(client_order_id)

    def on_trade_ticks_message(self, instrument: int, sequence_number: int, ask_prices: List[int], 
                                ask_volumes: List[int], bid_prices: List[int], bid_volumes: List[int]) -> None:
      
        if sequence_number > self.trade_update_number[instrument]:
            self.calculate_market_price(instrument, ask_prices, ask_volumes, bid_prices, bid_volumes)
            #print(self.market_prices)

            #Calculate current and previous SMA
            """ sma_20 = self.calculate_sma(50)
            sma_100 = self.calculate_sma(200)
            #print("SMA20",sma_20)
            #print(sequence_number)
            #print("SMA100",sma_100)
            if self.sma_20_prev < sma_20 and sma_20 >= sma_100:
                #BUY
                if self.position < 800:
                    if(bid_prices[0] != 0):
                        self.cancel_all_orders(Side.SELL)
                        self.cancel_all_orders(Side.BUY)
                        self.insert_order_buy(bid_prices[0],10)


                #print("BUY")
                
            if self.sma_20_prev > sma_20 and sma_20 <= sma_100:
                #SELL
                if self.position > -800:
                    if(ask_prices[0] != 0):
                        self.cancel_all_orders(Side.BUY)
                        self.cancel_all_orders(Side.SELL)
                        self.insert_order_sell(ask_prices[0],10)

                #print("SELL")

            self.sma_20_prev = sma_20
            self.sma_100_prev = sma_100
 """
            self.trade_update_number[instrument] = sequence_number
    
    def calculate_market_price(self, instrument: int, ask_prices: List[int], ask_volumes: List[int], 
                                bid_prices: List[int], bid_volumes: List[int]) -> None:
=======
            if client_order_id in self.bids:
                self.bids.pop(client_order_id)
            elif client_order_id in self.asks:
                self.asks.pop(client_order_id)
            
            self.remove_order_id(client_order_id)

    def on_trade_ticks_message(self, instrument: int, sequence_number: int, ask_prices: List[int],
                               ask_volumes: List[int], bid_prices: List[int], bid_volumes: List[int]) -> None:

        if sequence_number > self.trade_update_number[instrument] and (bid_prices[0] != 0 or ask_prices[0] != 0):
            self.calculate_market_price(
                instrument, ask_prices, ask_volumes, bid_prices, bid_volumes)
            self.trade_update_number[instrument] = sequence_number

        if bid_prices[0] != 0 and self.support[instrument] <= bid_prices[0] <= self.support[instrument] * (1 + self.bound_range):
            lot_size = 1
            if self.slope[instrument] > 0 and self.r2[instrument] >= 0.1:
                lot_size *= 2

            self.insert_order_buy(bid_prices[0], lot_size, instrument)

        if ask_prices[0] != 0 and self.resist[instrument] * (1 - self.bound_range) <= ask_prices[0] <= self.resist[instrument]:
            lot_size = 1
            if self.slope[instrument] < 0 and self.r2[instrument] >= 0.1:
                lot_size *= 2
            
            self.insert_order_sell(ask_prices[0], lot_size, instrument)

    def calculate_market_price(self, instrument: int, ask_prices: List[int], ask_volumes: List[int],
                               bid_prices: List[int], bid_volumes: List[int]) -> None:
>>>>>>> 6f3f35c0
        total_volume = 0
        total_price = 0
        for i in range(UPDATE_LIST_SIZE):
            total_volume += bid_volumes[i] + ask_volumes[i]
            total_price += bid_volumes[i] * \
                bid_prices[i] + ask_volumes[i] * ask_prices[i]

            average_price = total_price // total_volume
            self.market_prices[instrument].append(average_price)

    def calculate_vwap(self, instrument: int, ask_prices: List[int],
                       ask_volumes: List[int], bid_prices: List[int], bid_volumes: List[int]) -> None:
        bid_total_volume = 0
        bid_total_value = 0

        ask_total_volume = 0
        ask_total_value = 0

        for i in range(UPDATE_LIST_SIZE):
            # VWAP from bid orders
            bid_total_volume += bid_volumes[i]
            bid_total_value += bid_volumes[i] * bid_prices[i]

            # VWAP from ask orders
            ask_total_volume += ask_volumes[i]
            ask_total_value += ask_volumes[i] * ask_prices[i]

        bid_vwap = math.floor(bid_total_value / bid_total_volume) if (bid_total_volume != 0) else  self.vwaps[instrument][0]
        ask_vwap = math.ceil(ask_total_value / ask_total_volume)  if (ask_total_volume != 0) else  self.vwaps[instrument][1]

        self.vwaps[instrument][0] = bid_vwap
        self.vwaps[instrument][1] = ask_vwap

    def calculate_sma(self, period: int):
        # currently hardcoded for the ETF or something
        tail = self.market_prices[1][-period:]

        return mean(tail)

    def cancel_all_orders(self, side: int):
        if side == Side.BUY:
            for order in self.bids:
                self.send_cancel_order(order)
            self.bids.clear()
        elif side == Side.SELL:
            for order in self.asks:
                self.send_cancel_order(order)
            self.asks.clear()

    def insert_order_buy(self, price: int, amount: int, instrument: int):
        buy_amount = min(LOT_SIZE*amount, POSITION_LIMIT - abs(self.position[0]) - abs(self.position[1]))
        if buy_amount <= 0 and self.position[0] + self.position[1] >= POSITION_LIMIT:
            return
        if len(self.active_orders) == 10:
            print("Sell amount is: ", buy_amount, " Current volume is: ", self.volume, " Position is: ", self.position)
            print("-----------------------------")
            self.free_order_space()
            return
        bid_id = next(self.order_ids)
        self.send_insert_order(bid_id, Side.BUY, price - 100, buy_amount, Lifespan.GOOD_FOR_DAY)
        self.volume += buy_amount
        self.bids[bid_id] = instrument
        self.active_orders.append([bid_id, price, Side.BUY, buy_amount])

    def insert_order_sell(self, price: int, amount: int, instrument: int):
        sell_amount = min(LOT_SIZE*amount, POSITION_LIMIT - abs(self.position[0]) - abs(self.position[1]))
        if sell_amount <= 0 and abs(self.position[0] + self.position[1]) >= POSITION_LIMIT:
            return
        if len(self.active_orders) == 10:
            print("Sell amount is: ", sell_amount, " Current volume is: ", self.volume, " Position is: ", self.position)
            print("-----------------------------")
            self.free_order_space()
            return
        sell_id = next(self.order_ids)
        self.send_insert_order(sell_id, Side.SELL, price + 100, sell_amount, Lifespan.GOOD_FOR_DAY)
        self.volume += sell_amount
        self.asks[sell_id] = instrument
        self.active_orders.append([sell_id, price, Side.SELL, sell_amount])
        # print(len(self.active_orders))
    
    def free_order_space(self):
        max_diff = 0
        index = 0
        for i in range(len(self.active_orders)):
            order = self.active_orders[i]
            order_id = order[0]
            price = order[1]
            trade_side = order[2]
            
            ref_price = self.bid_price[1] if (trade_side == Side.SELL) else self.ask_price[1]
            curr_diff = abs(ref_price - price)
            print("Order id is: ", order_id, "Order price is: $", price, "Diff is: ", curr_diff)
            
            if curr_diff > max_diff or (curr_diff == max_diff and order_id > self.active_orders[index][0]):
                max_diff = curr_diff
                index = i
        
        prev_length = len(self.active_orders)
        #If there are no orders 
        order = self.active_orders.pop(index)
        print("Popped Order: ", order)  
        assert(len(self.active_orders) + 1 == prev_length)
        self.send_cancel_order(order[0])
        self.volume -= order[3]
    
    def remove_order_id(self, order_id: int):
        for i in range(len(self.active_orders)):
                order = self.active_orders[i]
                if order[0] == order_id:
                    return self.active_orders.pop(i)

    def calculate_resist(self, instrument: int) -> None:
        if len(self.market_prices[instrument]) < 500:
            return

        prices = np.array(self.market_prices[instrument][-500:])
        midpoint = (self.vwaps[instrument][0] + self.vwaps[instrument][1]) / 2
        peaks, _ = find_peaks(prices, height=midpoint)

        res: np.ndarray = prices[peaks]
        if res.size == 0:
            return

        self.resist[instrument] = res.sum() / res.size

    def calculate_support(self, instrument: int) -> None:
        if len(self.market_prices[instrument]) < 500:
            return

        prices = np.array(self.market_prices[instrument][-500:])
        midpoint = (self.vwaps[instrument][0] + self.vwaps[instrument][1]) / 2
        reverse_prices = (prices - midpoint) * -1
        peaks, _ = find_peaks(reverse_prices, height=0)
        support: np.ndarray = prices[peaks]
        if support.size == 0:
            return

        self.support[instrument] = support.sum() / support.size

    def calculate_regression(self, instrument: int) -> None:
        if len(self.market_prices[instrument]) < 1000:
            return

        prices = np.array(self.market_prices[instrument][-1000:])
        result = linregress(list(range(1000)), prices)

        self.slope[instrument] = result.slope
        self.r2[instrument] = result.rvalue**2<|MERGE_RESOLUTION|>--- conflicted
+++ resolved
@@ -77,13 +77,8 @@
         # Current sequence number to update on order_book_updates function
         self.order_update_number = [1, 1]
 
-<<<<<<< HEAD
         # Current sequence number to update the on_trade_ticks functiondxs  
         self.trade_update_number = [1,1]
-=======
-        # Current sequence number to update the on_trade_ticks function
-        self.trade_update_number = [1, 1]
->>>>>>> 6f3f35c0
 
         # List of bid/ask VWAPs for instruments, where list[i] is the bid/ask VWAP for instrument i
         self.vwaps = [[None, None], [None, None]]
@@ -148,7 +143,6 @@
                 self.bid_price[instrument] = bid_prices[0]
             self.order_update_number[instrument] = sequence_number
 
-<<<<<<< HEAD
             sma_20 = self.calculate_sma(50)
             sma_100 = self.calculate_sma(200)
             #print("SMA20",sma_20)
@@ -182,8 +176,6 @@
         self.calculate_resist(instrument)
         self.calculate_support(instrument)
         self.calculate_regression(instrument)
-=======
->>>>>>> 6f3f35c0
 
         
 
@@ -195,22 +187,14 @@
         the number of lots filled at that price.
         """
         if client_order_id in self.bids:
-<<<<<<< HEAD
-            self.position += volume
-            self.bid_price = price
-            
-
-        elif client_order_id in self.asks:
-            self.position -= volume
-            self.ask_price = price
-=======
             self.volume -= volume
             self.position[self.bids.get(client_order_id)] += volume
+            self.bid_price = price
         
         if client_order_id in self.asks:
             self.volume -= volume
             self.position[self.asks.get(client_order_id)] -= volume
->>>>>>> 6f3f35c0
+            self.ask_price = price
 
     def on_order_status_message(self, client_order_id: int, fill_volume: int, remaining_volume: int,
                                 fees: int) -> None:
@@ -224,54 +208,6 @@
         If an order is cancelled its remaining volume will be zero.
         """
         if remaining_volume == 0:
-<<<<<<< HEAD
-
-            # It could be either a bid or an ask
-            self.bids.discard(client_order_id)
-            self.asks.discard(client_order_id)
-
-    def on_trade_ticks_message(self, instrument: int, sequence_number: int, ask_prices: List[int], 
-                                ask_volumes: List[int], bid_prices: List[int], bid_volumes: List[int]) -> None:
-      
-        if sequence_number > self.trade_update_number[instrument]:
-            self.calculate_market_price(instrument, ask_prices, ask_volumes, bid_prices, bid_volumes)
-            #print(self.market_prices)
-
-            #Calculate current and previous SMA
-            """ sma_20 = self.calculate_sma(50)
-            sma_100 = self.calculate_sma(200)
-            #print("SMA20",sma_20)
-            #print(sequence_number)
-            #print("SMA100",sma_100)
-            if self.sma_20_prev < sma_20 and sma_20 >= sma_100:
-                #BUY
-                if self.position < 800:
-                    if(bid_prices[0] != 0):
-                        self.cancel_all_orders(Side.SELL)
-                        self.cancel_all_orders(Side.BUY)
-                        self.insert_order_buy(bid_prices[0],10)
-
-
-                #print("BUY")
-                
-            if self.sma_20_prev > sma_20 and sma_20 <= sma_100:
-                #SELL
-                if self.position > -800:
-                    if(ask_prices[0] != 0):
-                        self.cancel_all_orders(Side.BUY)
-                        self.cancel_all_orders(Side.SELL)
-                        self.insert_order_sell(ask_prices[0],10)
-
-                #print("SELL")
-
-            self.sma_20_prev = sma_20
-            self.sma_100_prev = sma_100
- """
-            self.trade_update_number[instrument] = sequence_number
-    
-    def calculate_market_price(self, instrument: int, ask_prices: List[int], ask_volumes: List[int], 
-                                bid_prices: List[int], bid_volumes: List[int]) -> None:
-=======
             if client_order_id in self.bids:
                 self.bids.pop(client_order_id)
             elif client_order_id in self.asks:
@@ -303,7 +239,6 @@
 
     def calculate_market_price(self, instrument: int, ask_prices: List[int], ask_volumes: List[int],
                                bid_prices: List[int], bid_volumes: List[int]) -> None:
->>>>>>> 6f3f35c0
         total_volume = 0
         total_price = 0
         for i in range(UPDATE_LIST_SIZE):
