# Copyright 2021 Optiver Asia Pacific Pty. Ltd.
#
# This file is part of Ready Trader One.
#
#     Ready Trader One is free software: you can redistribute it and/or
#     modify it under the terms of the GNU Affero General Public License
#     as published by the Free Software Foundation, either version 3 of
#     the License, or (at your option) any later version.
#
#     Ready Trader One is distributed in the hope that it will be useful,
#     but WITHOUT ANY WARRANTY; without even the implied warranty of
#     MERCHANTABILITY or FITNESS FOR A PARTICULAR PURPOSE.  See the
#     GNU Affero General Public License for more details.
#
#     You should have received a copy of the GNU Affero General Public
#     License along with Ready Trader One.  If not, see
#     <https://www.gnu.org/licenses/>.
import asyncio
import itertools
import math
<<<<<<< HEAD
import pandas as pd
=======
from struct import error
import numpy as np
from scipy.signal import find_peaks
from scipy.stats import linregress
>>>>>>> 7eb1a265

from statistics import mean
from typing import List

from ready_trader_one import BaseAutoTrader, Instrument, Lifespan, Side


LOT_SIZE = 10
POSITION_LIMIT = 1000
TICK_SIZE_IN_CENTS = 100
UPDATE_LIST_SIZE = 5

class AutoTrader(BaseAutoTrader):
    """Example Auto-trader.

    When it starts this auto-trader places ten-lot bid and ask orders at the
    current best-bid and best-ask prices respectively. Thereafter, if it has
    a long position (it has bought more lots than it has sold) it reduces its
    bid and ask prices. Conversely, if it has a short position (it has sold
    more lots than it has bought) then it increases its bid and ask prices.
    """

    def __init__(self, loop: asyncio.AbstractEventLoop, team_name: str, secret: str):
        """Initialise a new instance of the AutoTrader class."""
        super().__init__(loop, team_name, secret)
        self.order_ids = itertools.count(1)
        self.bids = set()
        self.asks = set()
        self.ask_price = self.bid_price = self.position = 0

        # Current sequence number to update on order_book_updates function
        self.order_update_number = [1,1]

        # Current sequence number to update the on_trade_ticks function
        self.trade_update_number = [1,1]

        # List of bid/ask VWAPs for instruments, where list[i] is the bid/ask VWAP for instrument i
        self.vwaps = [[None, None], [None, None]]

        # List of market prices for instruments, where list[i] contains list of market prices for instrument i
        self.market_prices = [[],[]]

<<<<<<< HEAD
        # Variables used for SMA BUY SELL strategy
        self.sma_20_prev = 0
        self.sma_100_prev = 0
=======
        # Most recent resistance line value
        self.resist = [None, None]
        
        # Most recent support line value
        self.support = [None, None]

        # Gradient of recent trend
        self.slope = [None, None]

        # R2 Coefficient
        self.r2 = [None, None]
>>>>>>> 7eb1a265

    def on_error_message(self, client_order_id: int, error_message: bytes) -> None:
        """Called when the exchange detects an error.

        If the error pertains to a particular order, then the client_order_id
        will identify that order, otherwise the client_order_id will be zero.
        """
        self.logger.warning("error with order %d: %s",
                            client_order_id, error_message.decode())
        if client_order_id != 0:
            self.on_order_status_message(client_order_id, 0, 0, 0)

    def on_order_book_update_message(self, instrument: int, sequence_number: int, ask_prices: List[int],
                                     ask_volumes: List[int], bid_prices: List[int], bid_volumes: List[int]) -> None:
        """Called periodically to report the status of an order book.

        The sequence number can be used to detect missed or out-of-order
        messages. The five best available ask (i.e. sell) and bid (i.e. buy)
        prices are reported along with the volume available at each of those
        price levels.
        """
       # Only recalculate average on new sequence number
        if sequence_number > self.order_update_number[instrument]: 
            self.calculate_vwap(instrument, ask_prices, ask_volumes, bid_prices, bid_volumes)
            self.order_update_number[instrument] = sequence_number
        
        self.calculate_resist(instrument)
        self.calculate_support(instrument)
        self.calculate_regression(instrument)

    def on_order_filled_message(self, client_order_id: int, price: int, volume: int) -> None:
        """Called when when of your orders is filled, partially or fully.

        The price is the price at which the order was (partially) filled,
        which may be better than the order's limit price. The volume is
        the number of lots filled at that price.
        """
        if client_order_id in self.bids:
            self.position += volume
        elif client_order_id in self.asks:
            self.position -= volume

    def on_order_status_message(self, client_order_id: int, fill_volume: int, remaining_volume: int,
                                fees: int) -> None:
        """Called when the status of one of your orders changes.

        The fill_volume is the number of lots already traded, remaining_volume
        is the number of lots yet to be traded and fees is the total fees for
        this order. Remember that you pay fees for being a market taker, but
        you receive fees for being a market maker, so fees can be negative.

        If an order is cancelled its remaining volume will be zero.
        """
        if remaining_volume == 0:

            # It could be either a bid or an ask
            self.bids.discard(client_order_id)
            self.asks.discard(client_order_id)

    def on_trade_ticks_message(self, instrument: int, sequence_number: int, ask_prices: List[int], 
                                ask_volumes: List[int], bid_prices: List[int], bid_volumes: List[int]) -> None:
<<<<<<< HEAD
       
        if sequence_number > self.trade_update_number:
            self.calculate_market_price(instrument, ask_prices, ask_volumes, bid_prices, bid_volumes)
            #print(self.market_prices)

            #Calculate current and previous SMA
            sma_20 = self.calculate_sma(20)
            sma_100 = self.calculate_sma(100)
            #print("SMA20",sma_20)
            #print(sequence_number)
            #print("SMA100",sma_100)
            if self.sma_20_prev < sma_20 and sma_20 >= sma_100:
                #BUY
                self.cancel_all_orders(Side.SELL)
                self.cancel_all_orders(Side.BUY)
                self.insert_order_buy(bid_prices[0],10)


                #print("BUY")
                
            if self.sma_20_prev > sma_20 and sma_20 <= sma_100:
                #SELL
                self.cancel_all_orders(Side.BUY)
                self.cancel_all_orders(Side.SELL)
                self.insert_order_sell(bid_prices[0],10)

                #print("SELL")

            self.sma_20_prev = sma_20
            self.sma_100_prev = sma_100

            self.trade_update_number = sequence_number
            
=======
>>>>>>> 7eb1a265

        if sequence_number > self.trade_update_number[instrument]:
            self.calculate_market_price(instrument, ask_prices, ask_volumes, bid_prices, bid_volumes)
            self.trade_update_number[instrument] = sequence_number
        
    
    def calculate_market_price(self, instrument: int, ask_prices: List[int], ask_volumes: List[int], 
                                bid_prices: List[int], bid_volumes: List[int]) -> None:
        total_volume = 0
        total_price = 0
        for i in range(UPDATE_LIST_SIZE):
            total_volume += bid_volumes[i] + ask_volumes[i]
            total_price += bid_volumes[i] * bid_prices[i] + ask_volumes[i] * ask_prices[i]

            average_price = total_price // total_volume
            self.market_prices[instrument].append(average_price)
<<<<<<< HEAD
            
            #print("Average price is ", average_price)
            #print(self.market_prices)
            #print("\n")
=======
>>>>>>> 7eb1a265

    def calculate_vwap(self, instrument: int, ask_prices: List[int],
                        ask_volumes: List[int], bid_prices: List[int], bid_volumes: List[int]) -> None:
        bid_total_volume = 0
        bid_total_value = 0

        ask_total_volume = 0
        ask_total_value = 0
        
        for i in range(UPDATE_LIST_SIZE):
            # VWAP from bid orders
            bid_total_volume += bid_volumes[i]
            bid_total_value += bid_volumes[i] * bid_prices[i]

            #VWAP from ask orders
            ask_total_volume += ask_volumes[i]
            ask_total_value += ask_volumes[i] * ask_prices[i]
        
        bid_vwap = math.floor(bid_total_value / bid_total_volume)
        ask_vwap = math.ceil(ask_total_value / ask_total_volume)
        
        self.vwaps[instrument][0] = bid_vwap
        self.vwaps[instrument][1] = ask_vwap
<<<<<<< HEAD
    
    def calculate_sma(self, period: int):
        tail = self.market_prices[1][-period:]#currently hardcoded for the ETF or something
        
        return mean(tail)
    
    def cancel_all_orders(self, side: int):
        if side == Side.BUY:
            for order in self.bids:
                self.send_cancel_order(order)
            self.bids.clear()
        elif side == Side.SELL:
            for order in self.asks:
                self.send_cancel_order(order)
            self.asks.clear()
    
    def insert_order_buy(self, price: int, amount: int):
        bid_id = next(self.order_ids)
        self.send_insert_order(bid_id, Side.BUY, price-100, LOT_SIZE*amount, Lifespan.GOOD_FOR_DAY)
        self.bids.add(bid_id)
    
    def insert_order_sell(self, price: int, amount: int):
        bid_id = next(self.order_ids)
        self.send_insert_order(bid_id, Side.SELL, price+100, LOT_SIZE*amount, Lifespan.GOOD_FOR_DAY)
        self.asks.add(bid_id)
=======

    
    def calculate_resist(self, instrument: int) -> None:
        if len(self.market_prices[instrument]) < 500:
            return
        
        prices = np.array(self.market_prices[instrument][-500:])
        midpoint = (self.vwaps[instrument][0] + self.vwaps[instrument][1]) / 2
        peaks, _ = find_peaks(prices, height=midpoint)
    
        res: np.ndarray = prices[peaks]   
        if res.size == 0:
            return

        self.resist[instrument] = res.sum() / res.size
        
    def calculate_support(self, instrument: int) -> None:
        if len(self.market_prices[instrument]) < 500:
            return

        prices = np.array(self.market_prices[instrument][-500:])        
        midpoint = (self.vwaps[instrument][0] + self.vwaps[instrument][1]) / 2
        reverse_prices = (prices - midpoint) * -1
        peaks, _ = find_peaks(reverse_prices, height = 0)
        support: np.ndarray = prices[peaks]
        if support.size == 0:
            return
        
        self.support[instrument] = support.sum() / support.size

    def calculate_regression(self, instrument: int) -> None:
        if len(self.market_prices[instrument]) < 1000:
            return
        
        prices = np.array(self.market_prices[instrument][-1000:])
        result = linregress(list(range(1000)), prices)

        self.slope[instrument] = result.slope
        self.r2[instrument] = result.rvalue**2 
        
        
>>>>>>> 7eb1a265
<|MERGE_RESOLUTION|>--- conflicted
+++ resolved
@@ -18,14 +18,11 @@
 import asyncio
 import itertools
 import math
-<<<<<<< HEAD
 import pandas as pd
-=======
 from struct import error
 import numpy as np
 from scipy.signal import find_peaks
 from scipy.stats import linregress
->>>>>>> 7eb1a265
 
 from statistics import mean
 from typing import List
@@ -68,11 +65,10 @@
         # List of market prices for instruments, where list[i] contains list of market prices for instrument i
         self.market_prices = [[],[]]
 
-<<<<<<< HEAD
         # Variables used for SMA BUY SELL strategy
         self.sma_20_prev = 0
         self.sma_100_prev = 0
-=======
+
         # Most recent resistance line value
         self.resist = [None, None]
         
@@ -84,7 +80,6 @@
 
         # R2 Coefficient
         self.r2 = [None, None]
->>>>>>> 7eb1a265
 
     def on_error_message(self, client_order_id: int, error_message: bytes) -> None:
         """Called when the exchange detects an error.
@@ -146,8 +141,7 @@
 
     def on_trade_ticks_message(self, instrument: int, sequence_number: int, ask_prices: List[int], 
                                 ask_volumes: List[int], bid_prices: List[int], bid_volumes: List[int]) -> None:
-<<<<<<< HEAD
-       
+      
         if sequence_number > self.trade_update_number:
             self.calculate_market_price(instrument, ask_prices, ask_volumes, bid_prices, bid_volumes)
             #print(self.market_prices)
@@ -179,14 +173,6 @@
             self.sma_100_prev = sma_100
 
             self.trade_update_number = sequence_number
-            
-=======
->>>>>>> 7eb1a265
-
-        if sequence_number > self.trade_update_number[instrument]:
-            self.calculate_market_price(instrument, ask_prices, ask_volumes, bid_prices, bid_volumes)
-            self.trade_update_number[instrument] = sequence_number
-        
     
     def calculate_market_price(self, instrument: int, ask_prices: List[int], ask_volumes: List[int], 
                                 bid_prices: List[int], bid_volumes: List[int]) -> None:
@@ -198,13 +184,6 @@
 
             average_price = total_price // total_volume
             self.market_prices[instrument].append(average_price)
-<<<<<<< HEAD
-            
-            #print("Average price is ", average_price)
-            #print(self.market_prices)
-            #print("\n")
-=======
->>>>>>> 7eb1a265
 
     def calculate_vwap(self, instrument: int, ask_prices: List[int],
                         ask_volumes: List[int], bid_prices: List[int], bid_volumes: List[int]) -> None:
@@ -228,8 +207,7 @@
         
         self.vwaps[instrument][0] = bid_vwap
         self.vwaps[instrument][1] = ask_vwap
-<<<<<<< HEAD
-    
+        
     def calculate_sma(self, period: int):
         tail = self.market_prices[1][-period:]#currently hardcoded for the ETF or something
         
@@ -254,9 +232,7 @@
         bid_id = next(self.order_ids)
         self.send_insert_order(bid_id, Side.SELL, price+100, LOT_SIZE*amount, Lifespan.GOOD_FOR_DAY)
         self.asks.add(bid_id)
-=======
-
-    
+
     def calculate_resist(self, instrument: int) -> None:
         if len(self.market_prices[instrument]) < 500:
             return
@@ -294,6 +270,4 @@
 
         self.slope[instrument] = result.slope
         self.r2[instrument] = result.rvalue**2 
-        
-        
->>>>>>> 7eb1a265
+        