--- conflicted
+++ resolved
@@ -275,7 +275,6 @@
         can = True
         # We could not enter an order here for two reasons. Either volume/position limit exceeded, OR too many orders.
         if not order[0]:
-<<<<<<< HEAD
             if order[1] == 0 or order[1] == 1 or order[1] == 3: #need to change this to account for volume limits too
                 if not self.rolling_period_limit():
                     return
@@ -291,16 +290,6 @@
                         self.logger.info("We removed an order and then successfully added one into the orderbook so we should see an insert for order id: %d",id)
                 else:
                     return
-=======
-            error_type = order[1]
-            if error_type == 0 or error_type == 1 or error_type == 2: #need to change this to account for volume limits too
-                remove_id = self.order_book.remove_least_useful_order(self.etf_market_price[-1], price, lot_size, Side.BID)
-                if remove_id:
-                    self.send_cancel_order(remove_id)
-                    order = self.order_book.add_bid(price, lot_size, id)
-                    if not order[0]:
-                        can = False
->>>>>>> d857c57d
             # Volume exceed just dont do anything
             else:
                 can = False
@@ -318,7 +307,6 @@
         can = True
         # We could not enter an order here for two reasons. Either volume/position limit exceeded, OR too many orders.
         if not order[0]:
-<<<<<<< HEAD
             # If too many orders we can remove one and see if it works
             if order[1] == 0 or order[1] == 1: #need to change this to account for volume limits too
                 if not self.rolling_period_limit():
@@ -335,16 +323,6 @@
                         self.logger.info("We removed an order and then successfully added one into the orderbook so we should see an insert for order id: %d",id)
                 else:
                     return
-=======
-            error_type = order[1]
-            if error_type == 0 or error_type == 1 or error_type == 2: #need to change this to account for volume limits too
-                remove_id = self.order_book.remove_least_useful_order(self.etf_market_price[-1], price, lot_size, Side.ASK)
-                if remove_id:
-                    self.send_cancel_order(remove_id)
-                    order = self.order_book.add_ask(price, lot_size, id)
-                    if not order[0]:
-                        can = False
->>>>>>> d857c57d
             # Volume exceed just dont do anything
             else:
                 can = False
@@ -454,12 +432,8 @@
                 self.last_time_called.pop(0)
                 if not self.last_time_called:
                     break
-<<<<<<< HEAD
-        if (len(self.last_time_called) == 50):
-=======
-        self.logger.info("How many orders: %d",len(self.last_time_called))
+        #self.logger.info("How many orders: %d",len(self.last_time_called))
         if (len(self.last_time_called) == ROLLING_LIMIT):
->>>>>>> d857c57d
             return False
         else:
             self.last_time_called.append(self.event_loop.time())
@@ -651,12 +625,8 @@
                 self.cancelled_orders[order_id] = Side.ASK
                 return
 
-
-<<<<<<< HEAD
     def remove_least_useful_order(self, market_price: int, price: int, side: Side):
-=======
-    def remove_least_useful_order(self, market_price: int, price: int, lot_size: int, side: Side):
->>>>>>> d857c57d
+
         """removes the order on the side specified which is furthest away, in terms of price, from the current market price
 
         returns: order_id of order removed
@@ -687,17 +657,9 @@
                 order_id = ask[2]
                 order = ask
                 remove_side = Side.ASK
-<<<<<<< HEAD
 
         if order[0] == price and side == remove_side:
             return None    
-
-=======
-        
-        if order[0] == price and order[1] == lot_size and side == remove_side:
-            return None    
-        
->>>>>>> d857c57d
         self.remove_order(order_id)
         return order_id
 
